import uvicorn
from fastapi import FastAPI, HTTPException
from fastapi.middleware.cors import CORSMiddleware
from fastapi.responses import JSONResponse

from .config.settings import settings
from .controllers import hello, test, tts, users
from .database import init_models
<<<<<<< HEAD
=======
from .controllers import auth, users, tts, test, hello
>>>>>>> ac978922


def create_app() -> FastAPI:
    """Create and configure the FastAPI application"""

    app = FastAPI(
        title=settings.app_name,
        version=settings.app_version,
        debug=settings.debug,
        description="EcoWhiskey Air Traffic Control Backend API",
    )

    # CORS middleware
    app.add_middleware(
        CORSMiddleware,
        allow_origins=settings.cors_origins,
        allow_credentials=settings.cors_allow_credentials,
        allow_methods=settings.cors_allow_methods,
        allow_headers=settings.cors_allow_headers,
    )

    # Include routers
    app.include_router(auth.router)
    app.include_router(users.router)
    app.include_router(tts.router)
    app.include_router(test.router)
    app.include_router(hello.router)

    # Root endpoint
    @app.get("/")
    async def root():
        """Root endpoint"""
        return {
            "message": f"Welcome to {settings.app_name}",
            "version": settings.app_version,
            "status": "operational",
        }

    # Health check endpoint
    @app.get("/health")
    async def health_check():
        """Health check endpoint"""
        return {
            "status": "healthy",
            "service": settings.app_name,
            "version": settings.app_version,
        }

    # Global exception handler
    @app.exception_handler(HTTPException)
    async def http_exception_handler(request, exc):
        return JSONResponse(status_code=exc.status_code, content={"detail": exc.detail})

    @app.exception_handler(Exception)
    async def general_exception_handler(request, exc):
        return JSONResponse(
            status_code=500, content={"detail": "Internal server error"}
        )

    @app.on_event("startup")
    async def startup_event():
        """Ensure required database tables exist"""
        await init_models()

    return app


# Create the app instance
app = create_app()


if __name__ == "__main__":
    uvicorn.run(
        "main:app", host=settings.host, port=settings.port, reload=settings.debug
    )<|MERGE_RESOLUTION|>--- conflicted
+++ resolved
@@ -6,10 +6,8 @@
 from .config.settings import settings
 from .controllers import hello, test, tts, users
 from .database import init_models
-<<<<<<< HEAD
-=======
 from .controllers import auth, users, tts, test, hello
->>>>>>> ac978922
+
 
 
 def create_app() -> FastAPI:
